--- conflicted
+++ resolved
@@ -120,46 +120,6 @@
         layers = OrderedDict()
 
         # Encoding part
-<<<<<<< HEAD
-        self.enc1 = _EncoderBlock3D(input_noise_num_channels, 64)
-        self.enc2 = _EncoderBlock3D(64, 128)
-        #self.enc3 = _EncoderBlock(128, 256)
-        #self.enc4 = _EncoderBlock(256, 512, dropout=True)
-
-        # Center
-        #self.center = _DecoderBlock(512, 1024, 512)
-        self.center = _DecoderBlock3D(128, 256, 128, upsample_strategy=upsample_strategy)
-
-        # Decoding blocks
-        #self.dec4 = _DecoderBlock(1024, 512, 256)
-        #self.dec3 = _DecoderBlock(512, 256, 128)
-        self.dec2 = _DecoderBlock3D(256, 128, 64, upsample_strategy=upsample_strategy)
-        self.dec1 = _DecoderBlock3D(128, 64, None, upsample_strategy=None)
-        self.final = nn.Conv3d(64, num_output_channels, kernel_size=1)
-        initialize_weights(self)
-
-    def forward(self):
-        x = self.input()
-        enc1 = self.enc1(x)
-        enc2 = self.enc2(enc1)
-        #enc3 = self.enc3(enc2)
-        #enc4 = self.enc4(enc3)
-        #center = self.center(enc4)
-        center = self.center(enc2)
-        #print(f'x.shape: {x.shape}')
-        #print(f'enc1.shape: {enc1.shape}')
-        #print(f'enc2.shape: {enc2.shape}')
-        #print(f'center.shape: {center.shape}')
-        #dec4 = self.dec4(torch.cat([center, F.interpolate(enc4, center.size()[2:], mode='bilinear', align_corners=True)], 1))
-        #dec3 = self.dec3(torch.cat([dec4, F.interpolate(enc3, dec4.size()[2:], mode='bilinear', align_corners=True)], 1))
-        dec2 = self.dec2(torch.cat([center, F.interpolate(enc2, center.size()[2:], mode='trilinear', align_corners=True)], 1))
-        #dec1 = self.dec1(torch.cat([dec2, F.interpolate(enc1, dec2.size()[2:], mode='bilinear', align_corners=True)], 1))
-        dec1 = self.dec1(
-            torch.cat([dec2, F.interpolate(enc1, dec2.size()[2:], mode='trilinear', align_corners=True)], 1))
-        final = self.final(dec1)
-
-        return F.interpolate(final, x.size()[2:], mode='trilinear', align_corners=True)
-=======
         prev_enc_layer_channels = self.input_noise.get_num_channels()
         for i, out_channels in enumerate(downsampling_output_channels):
             layers[f'enc{i + 1}'] = _EncoderBlock3D(prev_enc_layer_channels, out_channels)
@@ -230,7 +190,6 @@
         # print(f'final: {final.shape}')
 
         return F.interpolate(final, self.input_noise.get_spatial_size(), mode='trilinear', align_corners=True)
->>>>>>> 91844542
 
 
 if __name__ == '__main__':
