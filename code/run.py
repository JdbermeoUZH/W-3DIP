--- conflicted
+++ resolved
@@ -77,30 +77,18 @@
     LR = 0.01
     num_iter = 3000
     kernel_size_estimate = (5, 5, 10)
-<<<<<<< HEAD
-    save_frequency_schedule = [(1000, 250)] # [(50, 5), (1000, 50), (1000, 250)]
-    output_dir = os.path.join('..', '..', 'results', 'W3DIP', 'test_runs')
-=======
     save_frequency_schedule = [(50, 25), (250, 100), (1000, 250), (2000, 500)]
-    output_dir = os.path.join('..', '..', 'results', 'test_runs_2', '64x64x128')
->>>>>>> 91844542
+    output_dir = os.path.join('..', '..', 'results', 'W3DIP', 'test_runs', '64x64x128')
     os.makedirs(output_dir, exist_ok=True)
 
     # Load volume to fit
     blurred_patches_dir = os.path.join("..", "..", "data", "blurred_patches")
     blurred_patch_dir = os.path.join(blurred_patches_dir, "gaussian_sigmas_xyz_1.1_1.1_1.85_size_5_5_10")
     nib_dataset = NibDataset(input_volume_dir=blurred_patch_dir, dtype=np.float32)
-<<<<<<< HEAD
     target_blurred_patch = nib_dataset.__getitem__(2).to(device)
     target_patch_filepath = nib_dataset.file_paths[2]
-    #print(nib_dataset.file_paths)
-    print(os.path.basename(target_patch_filepath))
-=======
-    target_blurred_patch = nib_dataset.__getitem__(1).to(device)
-    target_patch_filepath = nib_dataset.file_paths[1]
     target_patch_spatial_size = tuple(target_blurred_patch.size()[1:])
     target_patch_num_channels = target_blurred_patch.size()[0]
->>>>>>> 91844542
     print(target_blurred_patch.shape)
 
     # Only for debugging and understanding the mappings
